--- conflicted
+++ resolved
@@ -30,11 +30,7 @@
 
 if __name__ == "__main__":
     setup(name='capytaine',
-<<<<<<< HEAD
-          version='0.3.1',
-=======
           version=VERSION,
->>>>>>> 7d95099d
           description='Nemoh python wrapper',
           url='http://github.com/mancellin/capytaine',
           author='Matthieu Ancellin',
@@ -52,14 +48,9 @@
               'scipy',
               'pandas',
               'xarray',
-<<<<<<< HEAD
               'matplotlib',
               'vtk',
-              'meshmagick',
-=======
-              'vtk',
               'meshmagick>=1.2',
->>>>>>> 7d95099d
           ],
           entry_points={
               'console_scripts': [
